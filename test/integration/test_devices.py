--- conflicted
+++ resolved
@@ -90,27 +90,6 @@
 
 
 @pytest.mark.parametrize("base_url", BASE_URLS_V2)
-<<<<<<< HEAD
-=======
-def test_create_device_invalid_enum(base_url):
-    """Test creating a device with invalid enum values"""
-    device_data = {
-        "name": generate_unique_device_name("Test Device Invalid"),
-        "latitude": 40.7128,
-        "longitude": -74.0060,
-        "ground_cover": "invalid_ground",
-        "orientation": "north",
-        "shading": 100,
-        "tags": []
-    }
-
-    response = http_client.post(f"{base_url}/devices", json=device_data)
-    debug_response_if_not_2xx(response)
-    assert response.status_code == 422  # Validation error
-
-
-@pytest.mark.parametrize("base_url", BASE_URLS_V2)
->>>>>>> 34a1c3ef
 def test_create_device_missing_required_fields(base_url):
     """Test creating a device with missing required fields"""
     device_data = {
@@ -252,11 +231,7 @@
     # First create a device
     dev_name = generate_unique_device_name("Test Device Update")
     device_data = {
-<<<<<<< HEAD
-        "name": dev_name,
-=======
         "name": generate_unique_device_name("Test Device Update"),
->>>>>>> 34a1c3ef
         "latitude": 40.7128,
         "longitude": -74.0060,
         "ground_cover": "grass",
@@ -273,11 +248,7 @@
 
     # Update the device
     update_data = {
-<<<<<<< HEAD
-        "name": dev_name,
-=======
         "name": generate_unique_device_name("Updated Test Device"),
->>>>>>> 34a1c3ef
         "latitude": 41.0000,
         "longitude": -75.0000,
         "ground_cover": "concrete",
@@ -317,10 +288,7 @@
 
     response = http_client.put(f"{base_url}/devices/999999", json=update_data)
     debug_response_if_not_2xx(response)
-<<<<<<< HEAD
     assert response.status_code == 422
-=======
-    assert response.status_code == 404
 
 
 @pytest.mark.parametrize("base_url", BASE_URLS_V2)
@@ -361,7 +329,6 @@
 
     # Cleanup
     http_client.delete(f"{base_url}/devices/{device_id}")
->>>>>>> 34a1c3ef
 
 
 @pytest.mark.parametrize("base_url", BASE_URLS_V2)
@@ -440,11 +407,7 @@
     # Create device with tags
     dev_name = generate_unique_device_name("Test Device Tag CRUD")
     device_data = {
-<<<<<<< HEAD
         "name": dev_name,
-=======
-        "name": generate_unique_device_name("Test Device Tag CRUD"),
->>>>>>> 34a1c3ef
         "latitude": 40.7128,
         "longitude": -74.0060,
         "ground_cover": "grass",
@@ -469,11 +432,7 @@
 
     # Update device with different tags
     update_data = {
-<<<<<<< HEAD
         "name": dev_name,
-=======
-        "name": generate_unique_device_name("Updated Device Tag CRUD"),
->>>>>>> 34a1c3ef
         "latitude": 41.0000,
         "longitude": -75.0000,
         "ground_cover": "concrete",
@@ -485,40 +444,14 @@
     update_response = http_client.put(
         f"{base_url}/devices/{device_id}", json=update_data)
     debug_response_if_not_2xx(update_response)
-<<<<<<< HEAD
-=======
     assert update_response.status_code == 200
     updated_device = update_response.json()
     assert len(updated_device["tags"]) == 3
-    assert any(tag["category"] ==
-               "environment" for tag in updated_device["tags"])
 
     # Delete device (should also remove tag relationships)
     delete_response = http_client.delete(f"{base_url}/devices/{device_id}")
     debug_response_if_not_2xx(delete_response)
-    assert delete_response.status_code == 204
-
-    # Verify device is deleted
-    get_response2 = http_client.get(f"{base_url}/devices/{device_id}")
-    debug_response_if_not_2xx(get_response2)
-    assert get_response2.status_code == 404
-
-    update_response = http_client.put(
-        f"{base_url}/devices/{device_id}", json=update_data)
-    debug_response_if_not_2xx(update_response)
->>>>>>> 34a1c3ef
-    assert update_response.status_code == 200
-    updated_device = update_response.json()
-    assert len(updated_device["tags"]) == 3
-
-    # Delete device (should also remove tag relationships)
-    delete_response = http_client.delete(f"{base_url}/devices/{device_id}")
-    debug_response_if_not_2xx(delete_response)
-<<<<<<< HEAD
     assert delete_response.status_code == 200
-=======
-    assert delete_response.status_code == 204
->>>>>>> 34a1c3ef
 
     # Verify device is deleted
     get_response2 = http_client.get(f"{base_url}/devices/{device_id}")
